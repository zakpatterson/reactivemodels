/**
 * Defines StoresInMongo typeclass for
 * coupling encapsulated data with storage
 */

package com.nadoyo.reactivemodels

import scala.annotation.implicitNotFound
import scala.concurrent.{ Future, ExecutionContext }
import scala.util.{ Try, Success, Failure }
import scala.language.higherKinds

import com.typesafe.scalalogging._
import org.joda.time.DateTime
import org.slf4j.LoggerFactory
import play.api.libs.iteratee.Enumerator
import reactivemongo.api._
import reactivemongo.bson._
import reactivemongo.api.commands.WriteResult
import reactivemongo.api.ReadPreference

import scalaz._
import Scalaz._


/**
 * Parent trait representing something that can
 * store data somewhere.
 */
trait Store

/**
 * Most generic concept of a datastore.
 * Data can be represented as case classes, then we need only the correct
 * typeclass instances to move data in and out.
 *
 * @param [S] The Store type
 * @param [T] The type of data stored
 * @param [W[_]] A "writer", which can write some type for the store S.
 * @param [R[_]] A "reader", which can read data from the store S into T and maybe other types.
 */
trait Stores[S, T, W[_], R[_], Oid] {
  def s(implicit ec : ExecutionContext) : S
  def store(t: T)(implicit writable: W[T], ec : ExecutionContext): Future[Try[WithId[Oid, T]]]

  def flatstore(ts : Traversable[T])(implicit writable : W[T], ec : ExecutionContext) : Future[Unit] = {
    Future.sequence(ts.map(store _)).map(_ => ())
  }

  def enumerator[SO](sort : SO)(implicit reader : R[T], writer : W[SO], ec : ExecutionContext) : Enumerator[T]

  def enumerator[F, SO](filter : F, sort : SO)(implicit reader : R[T], filterwriter : W[F], sortwriter : W[SO], ec : ExecutionContext) : Enumerator[T]

  def enumerator[Q, F, SO](query : Q, filter : F, sort : SO)(implicit reader : R[T], querywriter : W[Q], filterwriter : W[F], sortwriter : W[SO], ec : ExecutionContext) : Enumerator[T]
<<<<<<< HEAD

//  def enumerator2[Q1, Q2, F, SO](query1 : Q1, query2 : Q2, filter F, sort : SO(implicit r : R[T], qw1 : W[Q1], qw2 : W[Q2], fw : W[F], sw : W[SO], ec : ExecutionContext) : Enumerator[T]
}

=======
>>>>>>> 6366a680

}


/**
 * A MongoStore represents a collection, or a destination for a
 * piece of data.  User specifies collection name.
 */
trait MongoStore extends Store {
<<<<<<< HEAD
  import MongoStore._

=======
>>>>>>> 6366a680
  implicit val ec : ExecutionContext

  lazy val driver = new MongoDriver
  def configuration : play.api.Configuration = play.api.Play.current.configuration
  lazy val connection = driver.connection(List(configuration.getString("mongodb.host").get))

  lazy val db = connection(configuration.getString("mongodb.db").get)

  def collectionName: String

  def indexes : List[(String, Int)] = List()

  lazy val madeCollection = {
    import reactivemongo.api.indexes._
    val coll = db.collection(collectionName)
    indexes.map{
      case (name, dir) if dir > 0 => Index(List((name, IndexType.Ascending)))
      case (name, _) => Index(List((name, IndexType.Descending)))
    }.foreach(coll.indexesManager ensure _)
    coll
  }

  def collection = madeCollection
}

<<<<<<< HEAD

trait WithId[IdT, T]{ self =>
  def id : IdT
  def t : T
  def map[A](f : T => A) : WithId[IdT,A] = new WithId[IdT, A]{
    def id = self.id
    def t = f(self.t)
  }
  def flatMap[A](f : T => WithId[IdT, A]) : WithId[IdT, A] = f(self.t)
}

object WithId{
  type WithMongoId[T] = WithId[BSONObjectID,T]

  case class HasMongoId[T](id : BSONObjectID, t : T) extends WithMongoId[T]

  implicit def hasMongoIdWriter[T](implicit writer : BSONDocumentWriter[T]) = new BSONDocumentWriter[HasMongoId[T]]{
    def write(t : HasMongoId[T]) : BSONDocument = {
      writer.write(t.t) ++ BSONDocument("_id" -> t.id)
    }
  }

  implicit def hasMongoIdReader[T](implicit reader : BSONDocumentReader[T]) = new BSONDocumentReader[HasMongoId[T]]{
    def read(bson : BSONDocument) : HasMongoId[T] = {
      HasMongoId(bson.getAs[BSONObjectID]("_id").get, reader.read(bson))
    }
  }

}

import WithId._
=======
>>>>>>> 6366a680
/**
 * Now we can specify storable types in a MongoStore
 * Instances of `S StoresWithMongo T` need only to define what Store and what
 * case class type are storable.
 * Requires BSONDocumentWriter and BSONDocumentReader to be defined on type T.
 * @param [S] the MongoStore type that can store a T
 * @param [T] the case class or other type that is storable.
 */
@implicitNotFound(msg = "Cannot find available MongoStore ${S} for elements of type ${T}")
trait StoresWithMongo[S <: MongoStore, T] extends Stores[S, T, BSONDocumentWriter, BSONDocumentReader, BSONObjectID] {
  def store(t: T)(implicit writer: BSONDocumentWriter[T], ec : ExecutionContext): Future[Try[HasMongoId[T]]] = {
    val id = BSONObjectID.generate
    val toInsert = BSONDocument("_id" -> id) ++ writer.write(t)
    s.collection.insert(toInsert).map(err => if (err.ok) Success(HasMongoId(id, t)) else Failure[HasMongoId[T]](err))
  }

  /**
   * @param sort the Something like case class Sort(fieldname, direction)
   * @type [SO] the type representing a BSONReadable .
   */
  def enumerator[SO](sort : SO)(implicit reader : BSONDocumentReader[T], sortwriter : BSONDocumentWriter[SO], ec : ExecutionContext) : Enumerator[T] =
   s.collection.find(BSONDocument()).sort(sortwriter write sort).cursor[T](ReadPreference.nearest).enumerate()

  def enumerator[Q, SO](query : Q, sort : SO)(implicit reader : BSONDocumentReader[T], querywriter : BSONDocumentWriter[Q], sortwriter : BSONDocumentWriter[SO], ec : ExecutionContext) : Enumerator[T] =
    s.collection.find(query).sort(sortwriter write sort).cursor[T](ReadPreference.nearest).enumerate()

  def enumerator[Q, F, SO](query : Q, filter : F, sort : SO)(implicit reader : BSONDocumentReader[T], querywriter : BSONDocumentWriter[Q], filterwriter : BSONDocumentWriter[F], sortwriter : BSONDocumentWriter[SO], ec : ExecutionContext) : Enumerator[T] = {
    s.collection.find(query, filter).sort(sortwriter write sort).cursor[T](ReadPreference.nearest).enumerate()
<<<<<<< HEAD
  }
/*
  def enumerator2[Q1, Q2, F, SO](q1 : Q1, q2 : Q2, f : F, s : SO)(implicit r : BSONDocumentReader[T], qw : BSONDocumentWriter[Q1], qw2 : BSONDocumentWriter[Q2], fw : BSONDocumentWriter[F], sw : BSONDocumentWriter[SO], ec : ExecutionContext) : Enumerator[T] = {
    s.collection.find(qw.write(q1) ++ qw2.write(q2), f).sort(sw write s).cursor[T].enumerate()
=======
>>>>>>> 6366a680
  }
*/
  def enumeratorWithId[Q, SO](query : Q, sort : SO)(implicit reader : BSONDocumentReader[T], querywriter : BSONDocumentWriter[Q], sortwriter : BSONDocumentWriter[SO], ec : ExecutionContext) : Enumerator[WithMongoId[T]] =
    s.collection.find(query).sort(sortwriter write sort).cursor[WithMongoId[T]](ReadPreference.nearest).enumerate()

<<<<<<< HEAD
=======
  def enumeratorWithId[Q, SO](query : Q, sort : SO)(implicit reader : BSONDocumentReader[T], querywriter : BSONDocumentWriter[Q], sortwriter : BSONDocumentWriter[SO], ec : ExecutionContext) : Enumerator[HasMongoId[T]] =
    s.collection.find(query).sort(sortwriter write sort).cursor[HasMongoId[T]](ReadPreference.nearest).enumerate()

>>>>>>> 6366a680
  def update[Q, M](q : Q, m : M)(implicit qwriter : BSONDocumentWriter[Q], mwriter : BSONDocumentWriter[M], ec : ExecutionContext) : Future[WriteResult] = {
    println("updating in collection " + s.collection.name)
    println("query : " + BSONDocument.pretty(qwriter write q))
    println("setting: " + BSONDocument.pretty(mwriter write m))
    s.collection.update(q, BSONDocument("$set" -> m))
  }

  def remove[Q](q : Q, firstMatchOnly : Boolean = false)(implicit qwriter : BSONDocumentWriter[Q], ec : ExecutionContext) : Future[WriteResult] =
    s.collection.remove(q, firstMatchOnly = firstMatchOnly)
}


trait Updater[T]{
  type S <: MongoStore
  def store : S StoresWithMongo T
  def update[Q, M](q : Q, m : M)(implicit qwriter : BSONDocumentWriter[Q], mwriter : BSONDocumentWriter[M], ec : ExecutionContext) : Future[WriteResult] = store.update(q,m)
  def remove[Q](q : Q, firstMatchOnly : Boolean = false)(implicit qwriter : BSONDocumentWriter[Q], ec : ExecutionContext) : Future[WriteResult] = store.remove(q)
}

/**
 * Container for the supported operations.  By this point we
 * already have everything we need to pull data out of the database
 * and insert data in.  We know what types map to what collections.
 * This means all you have to do to get elements of case class A is:
 *
 * val dataEnumerator : Enumerator[A] = MongoStorage.enumerator()
 *
 *
 */
object MongoStorage{
  import sorting._
  val querylogger = Logger(LoggerFactory.getLogger("reactivemodels.query"))
  val updatelogger = Logger(LoggerFactory.getLogger("reactivemodels.update"))
  val insertlogger = Logger(LoggerFactory.getLogger("reactivemodels.insert"))

	def store[S <: MongoStore, T](t : T)
      (implicit storable : S StoresWithMongo T, writer : BSONDocumentWriter[T],
<<<<<<< HEAD
        ec : ExecutionContext) : Future[Try[WithMongoId[T]]] = storable store t
=======
        ec : ExecutionContext) : Future[Try[HasMongoId[T]]] = storable store t
>>>>>>> 6366a680

  def query[Q, S <: MongoStore, T](q : Q)
    (implicit storable : S StoresWithMongo T, reader : BSONDocumentReader[T], writer : BSONDocumentWriter[Q],
      ec : ExecutionContext) : Enumerator[T] = storable.enumerator(q, Unsorted())

  def queryWithId[Q, S <: MongoStore, T](q : Q)
    (implicit storable : S StoresWithMongo T, reader : BSONDocumentReader[T], writer : BSONDocumentWriter[Q],
<<<<<<< HEAD
      ec : ExecutionContext) : Enumerator[WithMongoId[T]] = storable.enumeratorWithId(q, Unsorted())
=======
      ec : ExecutionContext) : Enumerator[HasMongoId[T]] = storable.enumeratorWithId(q, Unsorted())
>>>>>>> 6366a680

  def enumerator[S <: MongoStore, T]()
    (implicit storable : S StoresWithMongo T, reader : BSONDocumentReader[T],
      ec : ExecutionContext) : Enumerator[T] = storable enumerator Unsorted()

  def enumerator[S <: MongoStore, T, SO](sortBy : SO)
    (implicit storable : S StoresWithMongo T, reader : BSONDocumentReader[T], writer : BSONDocumentWriter[SO],
      ec : ExecutionContext) : Enumerator[T] = storable enumerator sortBy

  def enumerator[Q, S <: MongoStore, T, SO](query : Q, sortBy : SO)
    (implicit querywriter : BSONDocumentWriter[Q], storable : S StoresWithMongo T, reader : BSONDocumentReader[T],
      writer : BSONDocumentWriter[SO], ec : ExecutionContext) : Enumerator[T] = {
        querylogger.debug("querying " + storable.s.collection.name)
        querylogger.debug(BSONDocument.pretty(querywriter.write(query)))
        storable.enumerator(query, sortBy)
  }

  def flatstore[S <: MongoStore, T](ts : Traversable[T])(implicit storable : S StoresWithMongo T, writer : BSONDocumentWriter[T],
    ec : ExecutionContext) : Future[Unit] = storable flatstore ts

  def updater[T](implicit upd : Updater[T]) : Updater[T] = upd
}

/**
 * Common formats.
 */

object Implicits{
  implicit object HasIdWriter extends BSONDocumentWriter[HasId]{
    def write(hasid : HasId) : BSONDocument = BSONDocument("_id" -> hasid.mongoId)
  }

  implicit object DatetimeReader extends BSONReader[BSONDateTime, DateTime]{
    def read(bson: BSONDateTime): DateTime = new DateTime(bson.value)
  }

  implicit object DatetimeWriter extends BSONWriter[DateTime, BSONDateTime]{
    def write(t: DateTime): BSONDateTime = BSONDateTime(t.getMillis)
  }

  implicit def WithIdReader[T](implicit treader : BSONDocumentReader[T]) : BSONDocumentReader[HasMongoId[T]] = new BSONDocumentReader[HasMongoId[T]]{
    def read(bson : BSONDocument) : HasMongoId[T] = {
      HasMongoId(bson.getAs[BSONObjectID]("_id").get, treader.read(bson))
    }
  }
}


<|MERGE_RESOLUTION|>--- conflicted
+++ resolved
@@ -52,13 +52,6 @@
   def enumerator[F, SO](filter : F, sort : SO)(implicit reader : R[T], filterwriter : W[F], sortwriter : W[SO], ec : ExecutionContext) : Enumerator[T]
 
   def enumerator[Q, F, SO](query : Q, filter : F, sort : SO)(implicit reader : R[T], querywriter : W[Q], filterwriter : W[F], sortwriter : W[SO], ec : ExecutionContext) : Enumerator[T]
-<<<<<<< HEAD
-
-//  def enumerator2[Q1, Q2, F, SO](query1 : Q1, query2 : Q2, filter F, sort : SO(implicit r : R[T], qw1 : W[Q1], qw2 : W[Q2], fw : W[F], sw : W[SO], ec : ExecutionContext) : Enumerator[T]
-}
-
-=======
->>>>>>> 6366a680
 
 }
 
@@ -68,11 +61,6 @@
  * piece of data.  User specifies collection name.
  */
 trait MongoStore extends Store {
-<<<<<<< HEAD
-  import MongoStore._
-
-=======
->>>>>>> 6366a680
   implicit val ec : ExecutionContext
 
   lazy val driver = new MongoDriver
@@ -98,40 +86,6 @@
   def collection = madeCollection
 }
 
-<<<<<<< HEAD
-
-trait WithId[IdT, T]{ self =>
-  def id : IdT
-  def t : T
-  def map[A](f : T => A) : WithId[IdT,A] = new WithId[IdT, A]{
-    def id = self.id
-    def t = f(self.t)
-  }
-  def flatMap[A](f : T => WithId[IdT, A]) : WithId[IdT, A] = f(self.t)
-}
-
-object WithId{
-  type WithMongoId[T] = WithId[BSONObjectID,T]
-
-  case class HasMongoId[T](id : BSONObjectID, t : T) extends WithMongoId[T]
-
-  implicit def hasMongoIdWriter[T](implicit writer : BSONDocumentWriter[T]) = new BSONDocumentWriter[HasMongoId[T]]{
-    def write(t : HasMongoId[T]) : BSONDocument = {
-      writer.write(t.t) ++ BSONDocument("_id" -> t.id)
-    }
-  }
-
-  implicit def hasMongoIdReader[T](implicit reader : BSONDocumentReader[T]) = new BSONDocumentReader[HasMongoId[T]]{
-    def read(bson : BSONDocument) : HasMongoId[T] = {
-      HasMongoId(bson.getAs[BSONObjectID]("_id").get, reader.read(bson))
-    }
-  }
-
-}
-
-import WithId._
-=======
->>>>>>> 6366a680
 /**
  * Now we can specify storable types in a MongoStore
  * Instances of `S StoresWithMongo T` need only to define what Store and what
@@ -160,24 +114,10 @@
 
   def enumerator[Q, F, SO](query : Q, filter : F, sort : SO)(implicit reader : BSONDocumentReader[T], querywriter : BSONDocumentWriter[Q], filterwriter : BSONDocumentWriter[F], sortwriter : BSONDocumentWriter[SO], ec : ExecutionContext) : Enumerator[T] = {
     s.collection.find(query, filter).sort(sortwriter write sort).cursor[T](ReadPreference.nearest).enumerate()
-<<<<<<< HEAD
-  }
-/*
-  def enumerator2[Q1, Q2, F, SO](q1 : Q1, q2 : Q2, f : F, s : SO)(implicit r : BSONDocumentReader[T], qw : BSONDocumentWriter[Q1], qw2 : BSONDocumentWriter[Q2], fw : BSONDocumentWriter[F], sw : BSONDocumentWriter[SO], ec : ExecutionContext) : Enumerator[T] = {
-    s.collection.find(qw.write(q1) ++ qw2.write(q2), f).sort(sw write s).cursor[T].enumerate()
-=======
->>>>>>> 6366a680
-  }
-*/
-  def enumeratorWithId[Q, SO](query : Q, sort : SO)(implicit reader : BSONDocumentReader[T], querywriter : BSONDocumentWriter[Q], sortwriter : BSONDocumentWriter[SO], ec : ExecutionContext) : Enumerator[WithMongoId[T]] =
-    s.collection.find(query).sort(sortwriter write sort).cursor[WithMongoId[T]](ReadPreference.nearest).enumerate()
-
-<<<<<<< HEAD
-=======
+
   def enumeratorWithId[Q, SO](query : Q, sort : SO)(implicit reader : BSONDocumentReader[T], querywriter : BSONDocumentWriter[Q], sortwriter : BSONDocumentWriter[SO], ec : ExecutionContext) : Enumerator[HasMongoId[T]] =
     s.collection.find(query).sort(sortwriter write sort).cursor[HasMongoId[T]](ReadPreference.nearest).enumerate()
 
->>>>>>> 6366a680
   def update[Q, M](q : Q, m : M)(implicit qwriter : BSONDocumentWriter[Q], mwriter : BSONDocumentWriter[M], ec : ExecutionContext) : Future[WriteResult] = {
     println("updating in collection " + s.collection.name)
     println("query : " + BSONDocument.pretty(qwriter write q))
@@ -215,11 +155,7 @@
 
 	def store[S <: MongoStore, T](t : T)
       (implicit storable : S StoresWithMongo T, writer : BSONDocumentWriter[T],
-<<<<<<< HEAD
-        ec : ExecutionContext) : Future[Try[WithMongoId[T]]] = storable store t
-=======
         ec : ExecutionContext) : Future[Try[HasMongoId[T]]] = storable store t
->>>>>>> 6366a680
 
   def query[Q, S <: MongoStore, T](q : Q)
     (implicit storable : S StoresWithMongo T, reader : BSONDocumentReader[T], writer : BSONDocumentWriter[Q],
@@ -227,11 +163,7 @@
 
   def queryWithId[Q, S <: MongoStore, T](q : Q)
     (implicit storable : S StoresWithMongo T, reader : BSONDocumentReader[T], writer : BSONDocumentWriter[Q],
-<<<<<<< HEAD
-      ec : ExecutionContext) : Enumerator[WithMongoId[T]] = storable.enumeratorWithId(q, Unsorted())
-=======
       ec : ExecutionContext) : Enumerator[HasMongoId[T]] = storable.enumeratorWithId(q, Unsorted())
->>>>>>> 6366a680
 
   def enumerator[S <: MongoStore, T]()
     (implicit storable : S StoresWithMongo T, reader : BSONDocumentReader[T],
